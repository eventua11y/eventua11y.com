--- conflicted
+++ resolved
@@ -147,10 +147,7 @@
                 <div class="event__children">
                   <!-- Display the count of children with appropriate pluralization -->
                   {% assign childCount = event.children | size %}
-<<<<<<< HEAD
                   {% if childCount == 1 %}
-=======
->>>>>>> 784c7906
                     <p>{{ childCount }} accessibility highlight:</p>
                   {% else %}
                     <p>{{ childCount }} accessibility highlights:</p>
@@ -158,13 +155,8 @@
                   <!-- List of child events -->
                   <ul role="list" class="event__children-list">
                     {% for child in event.children %}
-<<<<<<< HEAD
-                      <li class="event__child">
-                        <a href="{{ child.website }}">{{ child.title }}</a>
-=======
                       <li class="event__child" itemprop="event" itemscope itemtype="https://schema.org/Event">
                         <a href="{{ child.website }}" itemprop="name">{{ child.title }}</a>
->>>>>>> 784c7906
                         <div class="event__dates text-muted">
                           <time datetime="{{ event.dateStart | isoDate }}" itemprop="startDate">{{ event.dateStart | localizeDate: "MMMM D h:MM z" }}</time>
                         </div>
