--- conflicted
+++ resolved
@@ -151,10 +151,7 @@
     const now = dayjs();
     const todayStart = now.startOf('day');
     const todayEnd = now.endOf('day');
-<<<<<<< HEAD
-=======
-
->>>>>>> 1fa32223
+
     // Separate events into future, past, and today's events
     return {
       events: flattenedEvents,
